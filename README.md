--- conflicted
+++ resolved
@@ -182,11 +182,4 @@
     * *Example:* `docs/add-contributing-guide`
 
 * **`chore/`**: For repository maintenance tasks that do not affect production code.
-    * *Example:* `chore/update-clasp-version`
-<<<<<<< HEAD
-
-## Contributing
-
-Contributions are welcome! Please read our `CONTRIBUTING.md` guide (link to be added) to understand our coding standards and the full pull request process.
-=======
->>>>>>> dc9a2ebe
+    * *Example:* `chore/update-clasp-version
